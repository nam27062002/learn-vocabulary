/* Modern Study Page Styles */
:root {
  --primary-color-dark: #4f46e5;
  --success-color: #10b981;
  --error-color: #ef4444;
  --warning-color: #f59e0b;
  --info-color: #3b82f6;
  --gradient-primary: linear-gradient(135deg, var(--primary-color), #8b5cf6);
  --gradient-success: linear-gradient(135deg, #10b981, #059669);
  --gradient-error: linear-gradient(135deg, #ef4444, #dc2626);
  --shadow-sm: 0 1px 2px 0 rgba(0, 0, 0, 0.05);
  --shadow-md: 0 4px 6px -1px rgba(0, 0, 0, 0.1), 0 2px 4px -1px rgba(0, 0, 0, 0.06);
  --shadow-lg: 0 10px 15px -3px rgba(0, 0, 0, 0.1), 0 4px 6px -2px rgba(0, 0, 0, 0.05);
  --shadow-xl: 0 20px 25px -5px rgba(0, 0, 0, 0.1), 0 10px 10px -5px rgba(0, 0, 0, 0.04);
}

/* Study Page Layout */
.study-page {
  max-width: 900px;
  margin: 0 auto;
  padding: 20px;
  min-height: 100vh;
}

.study-header {
  text-align: center;
  margin-bottom: 40px;
}

.study-title {
  font-size: 2.5rem;
  font-weight: 800;
  background: var(--gradient-primary);
  -webkit-background-clip: text;
  -webkit-text-fill-color: transparent;
  background-clip: text;
  margin-bottom: 8px;
}

.study-subtitle {
  color: var(--card-text-muted);
  font-size: 1.1rem;
  margin: 0;
}

/* Study Mode Selection */
.study-mode-section {
  background: var(--card-background);
  border: 1px solid var(--card-border-color);
  border-radius: 16px;
  padding: 30px;
  margin-bottom: 30px;
  box-shadow: var(--shadow-md);
}

.section-title {
  font-size: 1.5rem;
  font-weight: 700;
  color: var(--card-text-main);
  margin-bottom: 20px;
  text-align: center;
}

/* Mode Slider Container */
.mode-slider-container {
  position: relative;
  display: flex;
  align-items: center;
  gap: 15px;
  margin: 20px 0;
}

.mode-slider-wrapper {
  flex: 1;
  overflow: hidden;
  border-radius: 16px;
  position: relative;
}

.mode-slider {
  display: flex;
  transition: transform 0.4s cubic-bezier(0.25, 0.46, 0.45, 0.94);
  will-change: transform;
  touch-action: pan-x;
  user-select: none;
}

.mode-slide {
  min-width: 100%;
  flex-shrink: 0;
  padding: 0 10px;
  box-sizing: border-box;
}

.mode-slide.active .mode-card {
  transform: scale(1.02);
  box-shadow: 0 8px 25px rgba(var(--primary-color-rgb), 0.15);
}

/* Smooth transitions for all interactive elements */
.mode-slide {
  transition: opacity 0.4s ease;
}

.mode-slide:not(.active) {
  opacity: 0.7;
}

.mode-slide.active {
  opacity: 1;
}

.mode-option {
  cursor: pointer;
  position: relative;
  display: block;
  width: 100%;
}

.mode-option input[type="radio"] {
  position: absolute;
  opacity: 0;
  width: 0;
  height: 0;
}

/* Slider Navigation Arrows */
.slider-nav {
  background: var(--card-background);
  border: 2px solid var(--card-border-color);
  border-radius: 50%;
  width: 50px;
  height: 50px;
  display: flex;
  align-items: center;
  justify-content: center;
  cursor: pointer;
  transition: all 0.3s ease;
  font-size: 1.5rem;
  color: var(--text-color);
  z-index: 10;
}

.slider-nav:hover {
  border-color: var(--primary-color);
  background: var(--primary-color);
  color: white;
  transform: scale(1.1);
}

.slider-nav:disabled {
  opacity: 0.5;
  cursor: not-allowed;
  transform: none;
}

.slider-nav:disabled:hover {
  border-color: var(--card-border-color);
  background: var(--card-background);
  color: var(--text-color);
}

.nav-arrow {
  font-weight: bold;
  line-height: 1;
}

.mode-card {
  background: var(--card-background);
  border: 2px solid var(--card-border-color);
  border-radius: 12px;
  padding: 20px;
  display: flex;
  align-items: center;
  gap: 15px;
  transition: all 0.4s cubic-bezier(0.25, 0.46, 0.45, 0.94);
  cursor: pointer;
  height: 120px;
  box-sizing: border-box;
}

/* Slider Indicators */
.slider-indicators {
  display: flex;
  justify-content: center;
  gap: 10px;
  margin-top: 20px;
}

.indicator {
  width: 12px;
  height: 12px;
  border-radius: 50%;
  border: none;
  background: var(--card-border-color);
  cursor: pointer;
  transition: all 0.3s ease;
}

.indicator.active {
  background: var(--primary-color);
  transform: scale(1.2);
}

.indicator:hover {
  background: var(--primary-color);
  opacity: 0.7;
}

.mode-option input[type="radio"]:checked + .mode-card {
  border-color: var(--primary-color);
  background: linear-gradient(135deg, var(--primary-color)10, var(--card-background));
  box-shadow: var(--shadow-lg);
  transform: scale(1.05);
}

.mode-icon {
  font-size: 2rem;
  width: 60px;
  height: 60px;
  display: flex;
  align-items: center;
  justify-content: center;
  background: var(--gradient-primary);
  border-radius: 12px;
  color: white;
}

.mode-content h3 {
  font-size: 1.1rem;
  font-weight: 600;
  color: var(--card-text-main);
  margin: 0 0 5px 0;
}

.mode-content p {
  font-size: 0.9rem;
  color: var(--card-text-muted);
  margin: 0;
}

/* Study Options Sections */
.study-options-section {
  background: var(--card-background);
  border: 1px solid var(--card-border-color);
  border-radius: 16px;
  padding: 30px;
  margin-bottom: 30px;
  box-shadow: var(--shadow-md);
}

.study-options-section.hidden {
  display: none;
}

.options-title {
  font-size: 1.3rem;
  font-weight: 600;
  color: var(--card-text-main);
  margin-bottom: 20px;
  text-align: center;
}

/* Deck Selector */
.deck-selector {
  position: relative;
  margin-bottom: 25px;
}

.dropdown-toggle {
  width: 100%;
  display: flex;
  justify-content: space-between;
  align-items: center;
  padding: 15px 20px;
  background: var(--card-background);
  border: 2px solid var(--card-border-color);
  border-radius: 12px;
  color: var(--card-text-main);
  font-size: 1rem;
  cursor: pointer;
  transition: all 0.3s ease;
}

.dropdown-toggle:hover {
  border-color: var(--primary-color);
  box-shadow: var(--shadow-md);
}

.dropdown-arrow {
  color: var(--card-text-muted);
  transition: transform 0.3s ease;
}

.dropdown-toggle.active .dropdown-arrow {
  transform: rotate(180deg);
}

.dropdown-menu {
  position: absolute;
  top: 100%;
  left: 0;
  right: 0;
  background: var(--card-background);
  border: 1px solid var(--card-border-color);
  border-radius: 12px;
  box-shadow: var(--shadow-xl);
  max-height: 300px;
  overflow-y: auto;
  z-index: 1000;
  margin-top: 5px;
  display: none;
}

.dropdown-menu.show {
  display: block;
}

.deck-option {
  display: flex;
  align-items: center;
  justify-content: space-between;
  padding: 12px 20px;
  cursor: pointer;
  transition: background-color 0.2s ease;
  border-bottom: 1px solid var(--card-border-color);
}

.deck-option:last-child {
  border-bottom: none;
}

.deck-option:hover {
  background: rgba(var(--primary-color-rgb), 0.05);
}

.deck-option input[type="checkbox"] {
  margin-right: 12px;
  width: 18px;
  height: 18px;
  accent-color: var(--primary-color);
}

.deck-name {
  flex: 1;
  color: var(--card-text-main);
  font-weight: 500;
}

.deck-count {
  color: var(--card-text-muted);
  font-size: 0.9rem;
  background: rgba(var(--primary-color-rgb), 0.1);
  padding: 2px 8px;
  border-radius: 12px;
}

.no-decks-message {
  padding: 20px;
  text-align: center;
  color: var(--card-text-muted);
  font-style: italic;
}

/* Deck Selector Button Styles */
.deck-selector-button-container {
  margin-bottom: 25px;
}

.deck-selector-button {
  width: 100%;
  display: flex;
  align-items: center;
  gap: 15px;
  padding: 20px;
  background: var(--card-background);
  border: 2px solid var(--card-border-color);
  border-radius: 12px;
  cursor: pointer;
  transition: all 0.3s ease;
  color: var(--card-text-main);
}

.deck-selector-button:hover {
  border-color: var(--primary-color);
  background: rgba(var(--primary-color-rgb), 0.02);
  transform: translateY(-1px);
  box-shadow: 0 6px 20px rgba(var(--primary-color-rgb), 0.15);
}

.deck-icon {
  font-size: 24px;
  color: var(--primary-color);
}

.button-content {
  flex: 1;
  text-align: left;
}

.button-label {
  display: block;
  font-size: 16px;
  font-weight: 600;
  margin-bottom: 4px;
}

.selected-preview {
  display: block;
  font-size: 14px;
  color: var(--card-text-muted);
  font-weight: 400;
}

.button-arrow {
  font-size: 16px;
  color: var(--card-text-muted);
  transition: transform 0.3s ease;
}

.deck-selector-button:hover .button-arrow {
  transform: translateX(2px);
}

/* Deck Selection Modal Styles */
.deck-modal-overlay {
  position: fixed;
  top: 0;
  left: 0;
  width: 100%;
  height: 100%;
  background: rgba(0, 0, 0, 0.6);
  backdrop-filter: blur(4px);
  z-index: 10000;
  display: flex;
  align-items: center;
  justify-content: center;
  opacity: 0;
  visibility: hidden;
  transition: all 0.3s ease;
}

.deck-modal-overlay.show {
  opacity: 1;
  visibility: visible;
}

.deck-modal {
  background: var(--card-background);
  border-radius: 16px;
  width: 95%;
  max-width: 1200px;
  max-height: 90vh;
  display: flex;
  flex-direction: column;
  box-shadow: 0 20px 40px rgba(0, 0, 0, 0.3);
  transform: scale(0.9) translateY(20px);
  transition: all 0.3s ease;
  overflow: hidden; /* Ensure children (sticky header) respect rounded corners */
}

.deck-modal-overlay.show .deck-modal {
  transform: scale(1) translateY(0);
}

.deck-modal-header {
  display: flex;
  align-items: center;
  justify-content: space-between;
  padding: 20px 24px;
  border-bottom: 1px solid var(--card-border-color);
  position: sticky;
  top: 0;
  background: var(--card-background);
  z-index: 5;
  border-top-left-radius: 16px;
  border-top-right-radius: 16px;
}

.modal-title {
  font-size: 20px;
  font-weight: 600;
  color: var(--card-text-main);
  margin: 0;
  display: flex;
  align-items: center;
  gap: 10px;
}

.modal-title i {
  color: var(--primary-color);
}

.close-modal-btn {
  width: 40px;
  height: 40px;
  border-radius: 8px;
  border: none;
  background: rgba(var(--card-text-muted-rgb, 128, 128, 128), 0.1);
  color: var(--card-text-muted);
  cursor: pointer;
  display: flex;
  align-items: center;
  justify-content: center;
  transition: all 0.2s ease;
}

.close-modal-btn:hover {
  background: rgba(var(--error-color-rgb, 239, 68, 68), 0.1);
  color: var(--error-color);
}

.deck-modal-content {
  flex: 1;
  overflow: hidden;
  padding: 20px 24px;
  display: flex;
  flex-direction: column;
}

.deck-modal-footer {
  display: flex;
  gap: 12px;
  padding: 20px 24px;
  border-top: 1px solid var(--card-border-color);
  justify-content: flex-end;
}

.cancel-btn, .confirm-btn {
  display: flex;
  align-items: center;
  gap: 8px;
  padding: 12px 20px;
  border-radius: 8px;
  font-weight: 500;
  cursor: pointer;
  transition: all 0.2s ease;
  border: none;
}

.cancel-btn {
  background: rgba(var(--card-text-muted-rgb, 128, 128, 128), 0.1);
  color: var(--card-text-muted);
}

.cancel-btn:hover {
  background: rgba(var(--card-text-muted-rgb, 128, 128, 128), 0.15);
}

.confirm-btn {
  background: var(--primary-color);
  color: white;
}

.confirm-btn:hover {
  background: var(--primary-color-dark);
  transform: translateY(-1px);
  box-shadow: 0 4px 12px rgba(var(--primary-color-rgb), 0.3);
}

/* Modal Deck Grid Adjustments */
.deck-modal .deck-grid {
  max-height: 420px;
}

.deck-controls {
  display: flex;
  gap: 15px;
  margin-bottom: 15px;
  align-items: center;
  flex-wrap: wrap;
}

.search-container {
  position: relative;
  flex: 1;
  min-width: 250px;
}

.deck-search-input {
  width: 100%;
  padding: 12px 40px 12px 16px;
  background: rgba(var(--primary-color-rgb), 0.05);
  border: 2px solid transparent;
  border-radius: 12px;
  font-size: 14px;
  color: var(--card-text-main);
  transition: all 0.3s ease;
}

.deck-search-input:focus {
  outline: none;
  border-color: var(--primary-color);
  background: var(--card-background);
  box-shadow: 0 0 0 3px rgba(var(--primary-color-rgb), 0.1);
}

.search-icon {
  position: absolute;
  right: 12px;
  top: 50%;
  transform: translateY(-50%);
  color: var(--card-text-muted);
  pointer-events: none;
}

.deck-actions {
  display: flex;
  gap: 8px;
}

.action-btn {
  display: flex;
  align-items: center;
  gap: 6px;
  padding: 10px 14px;
  background: rgba(var(--primary-color-rgb), 0.1);
  border: 1px solid rgba(var(--primary-color-rgb), 0.2);
  border-radius: 8px;
  color: var(--primary-color);
  font-size: 13px;
  font-weight: 500;
  cursor: pointer;
  transition: all 0.2s ease;
  white-space: nowrap;
}

.action-btn:hover {
  background: rgba(var(--primary-color-rgb), 0.15);
  border-color: var(--primary-color);
  transform: translateY(-1px);
}

.selection-info {
  text-align: center;
  margin-bottom: 20px;
  color: var(--card-text-muted);
  font-size: 14px;
  font-weight: 500;
}

.selection-info #selectedCount {
  color: var(--primary-color);
  font-weight: 600;
}

/* New: clear search button */
.clear-search-btn {
  position: absolute;
  right: 36px;
  top: 50%;
  transform: translateY(-50%);
  background: transparent;
  border: none;
  color: var(--card-text-muted);
  cursor: pointer;
  padding: 4px;
  border-radius: 6px;
  display: none;
}

.deck-search-input:not(:placeholder-shown) ~ .clear-search-btn,
.deck-search-input:focus ~ .clear-search-btn {
  display: block;
}

/* New: selection badge */
.selection-info .badge {
  display: inline-block;
  min-width: 26px;
  padding: 2px 8px;
  border-radius: 999px;
  background: rgba(var(--primary-color-rgb), 0.12);
  border: 1px solid rgba(var(--primary-color-rgb), 0.25);
  color: var(--primary-color);
  margin-right: 6px;
}

.selection-info .selection-label {
  color: var(--card-text-muted);
}

.deck-grid {
  display: grid;
  grid-template-columns: repeat(5, minmax(0, 1fr));
  gap: 14px;
  max-height: 420px;
  overflow-y: auto;
  padding: 6px;
}

.deck-card {
  position: relative;
  background: var(--card-background);
  border: 2px solid var(--card-border-color);
  border-radius: 12px;
  padding: 20px;
  cursor: pointer;
  transition: all 0.3s ease;
  display: block;
  overflow: hidden;
  min-height: 88px;
}

/* Ensure larger, consistent card size in the deck selection modal */
.deck-modal .deck-grid .deck-card {
  min-height: 80px !important;
  padding: 20px !important;
}

.deck-card:hover {
  border-color: var(--primary-color);
  transform: translateY(-2px);
  box-shadow: 0 8px 20px rgba(var(--primary-color-rgb), 0.15);
}

.deck-card.range-hover {
  border-color: var(--primary-color);
  background: rgba(var(--primary-color-rgb), 0.08);
  box-shadow: 0 4px 12px rgba(var(--primary-color-rgb), 0.2);
}

.deck-card.selected {
  border-color: var(--primary-color);
  background: rgba(var(--primary-color-rgb), 0.05);
  box-shadow: 0 4px 12px rgba(var(--primary-color-rgb), 0.2);
}

.deck-checkbox {
  position: absolute;
  opacity: 0;
  pointer-events: none;
}

.deck-card-content {
  position: relative;
}

/* Make content fill card height for better vertical spacing */
.deck-modal .deck-grid .deck-card-content {
  min-height: 100%;
  display: flex;
  flex-direction: column;
  justify-content: space-between;
}

.deck-header {
  display: flex;
  justify-content: space-between;
  align-items: flex-start;
  margin-bottom: 8px;
}

.deck-name {
  font-weight: 700;
  color: var(--card-text-main);
  font-size: 16px;
  line-height: 1.35;
  flex: 1;
  margin-right: 10px;
}

.deck-check-indicator {
  width: 24px;
  height: 24px;
  border-radius: 6px;
  background: var(--card-border-color);
  display: flex;
  align-items: center;
  justify-content: center;
  transition: all 0.2s ease;
  flex-shrink: 0;
}

.deck-card.selected .deck-check-indicator {
  background: var(--primary-color);
  color: white;
}

.deck-check-indicator i {
  font-size: 14px;
  opacity: 0;
  transition: opacity 0.2s ease;
}

.deck-card.selected .deck-check-indicator i {
  opacity: 1;
}

.deck-stats {
  display: flex;
  justify-content: space-between;
  align-items: center;
}

.deck-count {
  color: var(--card-text-muted);
  font-size: 14px;
  font-weight: 600;
}

/* Responsive Design for New Deck Selector */
@media (max-width: 1400px) {
  .deck-grid {
    grid-template-columns: repeat(5, minmax(0, 1fr));
  }
}

@media (max-width: 1200px) {
  .deck-modal {
    max-width: 1000px;
  }
  
  .deck-grid {
    grid-template-columns: repeat(4, minmax(0, 1fr));
  }
}

@media (max-width: 900px) {
  .deck-modal {
    max-width: 800px;
  }
  
  .deck-grid {
    grid-template-columns: repeat(3, minmax(0, 1fr));
  }
}

@media (max-width: 768px) {
  .deck-controls {
    flex-direction: column;
    align-items: stretch;
  }
  
  .search-container {
    min-width: unset;
  }
  
  .deck-actions {
    justify-content: center;
  }
  
  .deck-modal {
    width: 98%;
    max-width: none;
  }
  
  .deck-grid {
    grid-template-columns: repeat(2, minmax(0, 1fr));
    max-height: 300px;
  }
}

@media (max-width: 480px) {
  .deck-grid {
    grid-template-columns: repeat(2, 1fr);
  }
}

/* Random Study Options */
.random-options {
  display: flex;
  flex-direction: column;
  gap: 20px;
  margin-bottom: 25px;
}

.word-count-input {
  display: flex;
  flex-direction: column;
  gap: 8px;
}

.word-count-input label {
  font-weight: 600;
  color: var(--card-text-main);
  font-size: 0.95rem;
}

.word-count-input input {
  padding: 12px 16px;
  border: 2px solid var(--card-border-color);
  border-radius: 8px;
  background: var(--card-background);
  color: var(--card-text-main);
  font-size: 1rem;
  transition: all 0.3s ease;
}

.word-count-input input:focus {
  outline: none;
  border-color: var(--primary-color);
  box-shadow: 0 0 0 3px rgba(var(--primary-color-rgb), 0.1);
}

.available-words-info {
  display: flex;
  justify-content: space-between;
  align-items: center;
  padding: 12px 16px;
  background: rgba(var(--primary-color-rgb), 0.05);
  border-radius: 8px;
  border: 1px solid rgba(var(--primary-color-rgb), 0.1);
}

.info-label {
  color: var(--card-text-main);
  font-weight: 500;
}

.info-value {
  color: var(--primary-color);
  font-weight: 700;
  font-size: 1.1rem;
}

/* Start Button */
.start-button {
  display: flex;
  align-items: center;
  justify-content: center;
  gap: 10px;
  width: 100%;
  padding: 16px 24px;
  background: var(--gradient-primary);
  color: white;
  border: none;
  border-radius: 12px;
  font-size: 1.1rem;
  font-weight: 600;
  cursor: pointer;
  transition: all 0.3s ease;
  box-shadow: var(--shadow-md);
}

.start-button:hover {
  transform: translateY(-2px);
  box-shadow: var(--shadow-lg);
}

.start-button:active {
  transform: translateY(0);
}

.start-button:disabled,
.start-button.disabled {
  background: #e0e0e0;
  color: #999;
  cursor: not-allowed;
  transform: none;
  box-shadow: none;
  opacity: 0.6;
}

.start-button:disabled:hover,
.start-button.disabled:hover {
  background: #e0e0e0;
  transform: none;
  box-shadow: none;
}

/* Review Completion Success Modal */
.modal-overlay {
  position: fixed;
  top: 0;
  left: 0;
  width: 100%;
  height: 100%;
  background: rgba(0, 0, 0, 0.6);
  display: flex;
  justify-content: center;
  align-items: center;
  z-index: 10000;
  backdrop-filter: blur(4px);
}

.modal-content {
  background: white;
  border-radius: 16px;
  box-shadow: 0 20px 60px rgba(0, 0, 0, 0.3);
  max-width: 500px;
  width: 90%;
  max-height: 80vh;
  overflow-y: auto;
  animation: modalSlideIn 0.3s ease-out;
}

@keyframes modalSlideIn {
  from {
    opacity: 0;
    transform: translateY(-30px) scale(0.95);
  }
  to {
    opacity: 1;
    transform: translateY(0) scale(1);
  }
}

.success-modal {
  text-align: center;
}

.modal-header {
  padding: 2rem 2rem 1rem 2rem;
  border-bottom: 1px solid #e0e0e0;
}

.modal-title {
  margin: 0;
  font-size: 1.5rem;
  font-weight: 600;
  color: var(--primary-color);
}

.modal-body {
  padding: 2rem;
}

.success-icon {
  font-size: 4rem;
  margin-bottom: 1rem;
  animation: bounce 0.6s ease-in-out;
}

@keyframes bounce {
  0%, 20%, 50%, 80%, 100% {
    transform: translateY(0);
  }
  40% {
    transform: translateY(-10px);
  }
  60% {
    transform: translateY(-5px);
  }
}

.success-message {
  font-size: 1.1rem;
  color: var(--text-color);
  line-height: 1.5;
  margin: 0 0 1.5rem 0;
}

.modal-footer {
  padding: 1rem 2rem 2rem 2rem;
}

.modal-button {
  background: linear-gradient(135deg, var(--primary-color) 0%, #667eea 100%);
  color: white;
  border: none;
  border-radius: 8px;
  padding: 12px 24px;
  font-size: 1rem;
  font-weight: 600;
  cursor: pointer;
  transition: all 0.3s ease;
  min-width: 150px;
}

.modal-button:hover {
  transform: translateY(-2px);
  box-shadow: 0 8px 25px rgba(102, 126, 234, 0.4);
}

.modal-button:active {
  transform: translateY(0);
}

.button-icon {
  font-size: 1.2rem;
}

/* Study Area */
.study-area {
  display: none;
  animation: fadeIn 0.5s ease-in-out;
}

.study-area.active {
  display: block;
}

/* Progress Bar Styles */
.progress-container {
  background: var(--card-background);
  border-bottom: 1px solid var(--card-border-color);
  padding: 15px 20px;
  margin: 0;
}

.progress-info {
  display: flex;
  justify-content: space-between;
  align-items: center;
  margin-bottom: 8px;
  font-size: 0.9rem;
  color: var(--card-text-muted);
}

.progress-text {
  font-weight: 500;
  color: var(--card-text-main);
}

.progress-percentage {
  font-weight: 600;
  color: var(--primary-color);
  font-size: 0.95rem;
}

.progress-bar-wrapper {
  position: relative;
  width: 100%;
  height: 8px;
  background: var(--card-background-secondary);
  border-radius: 4px;
  overflow: hidden;
  box-shadow: inset 0 1px 3px rgba(0, 0, 0, 0.1);
}

.progress-bar {
  width: 100%;
  height: 100%;
  position: relative;
}

.progress-bar-fill {
  height: 100%;
  background: linear-gradient(90deg, var(--primary-color), #8b5cf6);
  border-radius: 4px;
  transition: width 0.3s ease-out;
  width: 0%;
  position: relative;
  overflow: hidden;
}

.progress-bar-fill::after {
  content: '';
  position: absolute;
  top: 0;
  left: 0;
  bottom: 0;
  right: 0;
  background: linear-gradient(
    90deg,
    transparent,
    rgba(255, 255, 255, 0.2),
    transparent
  );
  animation: shimmer 2s infinite linear;
}

@keyframes shimmer {
  0% {
    transform: translateX(-100%);
  }
  100% {
    transform: translateX(100%);
  }
}

/* Progress Bar Responsive */
@media (max-width: 768px) {
  .progress-container {
    padding: 12px 15px;
  }
  
  .progress-info {
    font-size: 0.85rem;
    margin-bottom: 6px;
  }
  
  .progress-percentage {
    font-size: 0.9rem;
  }
  
  .progress-bar-wrapper {
    height: 6px;
  }
}

@keyframes fadeIn {
  from { opacity: 0; transform: translateY(20px); }
  to { opacity: 1; transform: translateY(0); }
}

.study-header-bar {
  display: flex;
  justify-content: space-between;
  align-items: center;
  margin-bottom: 30px;
  padding: 0 10px;
}

.header-controls {
  display: flex;
  align-items: center;
  gap: 20px;
}

.back-button {
  display: flex;
  align-items: center;
  gap: 8px;
  background: transparent;
  color: var(--primary-color);
  border: 2px solid var(--primary-color);
  padding: 10px 16px;
  border-radius: 8px;
  font-weight: 600;
  cursor: pointer;
  transition: all 0.3s ease;
}

.back-button:hover {
  background: var(--primary-color);
  color: white;
  transform: translateX(-2px);
}

/* Timer Display */
.timer-display {
  display: flex;
  align-items: center;
  gap: 8px;
  background: linear-gradient(135deg, #10b981, #059669);
  color: white;
  padding: 10px 16px;
  border-radius: 8px;
  font-weight: 600;
  font-size: 0.9rem;
  box-shadow: var(--shadow-sm);
  min-width: 80px;
}

.timer-display i {
  font-size: 1rem;
  opacity: 0.9;
}

#timerText {
  font-family: 'Courier New', monospace;
  font-size: 1rem;
  font-weight: 700;
  letter-spacing: 0.5px;
  transition: color 0.3s ease, opacity 0.3s ease;
}

/* Timer Paused State */
.timer-display.paused {
  background: linear-gradient(135deg, #f59e0b, #d97706);
  animation: pulse-paused 2s infinite;
}

.timer-display.paused i {
  opacity: 0.7;
}

@keyframes pulse-paused {
  0%, 100% {
    opacity: 1;
  }
  50% {
    opacity: 0.7;
  }
}

/* Additional visual indicator for paused state */
.timer-display.paused::after {
  content: '';
  position: absolute;
  top: -2px;
  left: -2px;
  right: -2px;
  bottom: -2px;
  background: linear-gradient(45deg, #f59e0b, #d97706);
  border-radius: 10px;
  z-index: -1;
  opacity: 0.3;
}

.stats-display {
  background: var(--card-background);
  border: 1px solid var(--card-border-color);
  padding: 10px 16px;
  border-radius: 8px;
  color: var(--card-text-main);
  font-weight: 600;
  box-shadow: var(--shadow-sm);
}

/* Audio Settings Toggle */
.audio-settings {
  display: flex;
  align-items: center;
}

.audio-toggle {
  display: flex;
  align-items: center;
  gap: 10px;
  cursor: pointer;
  user-select: none;
}

.toggle-slider {
  position: relative;
  width: 50px;
  height: 24px;
  background: #ccc;
  border-radius: 24px;
  transition: background 0.3s ease;
}

.toggle-slider::before {
  content: '';
  position: absolute;
  top: 2px;
  left: 2px;
  width: 20px;
  height: 20px;
  background: white;
  border-radius: 50%;
  transition: transform 0.3s ease;
  box-shadow: 0 2px 4px rgba(0,0,0,0.2);
}

#audioToggle {
  display: none;
}

#audioToggle:checked + .toggle-slider {
  background: var(--primary-color);
}

#audioToggle:checked + .toggle-slider::before {
  transform: translateX(26px);
}

.toggle-label {
  display: flex;
  align-items: center;
  gap: 5px;
  color: var(--card-text-main);
  font-size: 0.9rem;
  font-weight: 500;
}

.toggle-label i {
  font-size: 1rem;
}

/* Review Mode Styling */
.review-count {
  margin-top: 8px;
  padding: 4px 8px;
  background: rgba(var(--primary-color-rgb), 0.1);
  border: 1px solid var(--primary-color);
  border-radius: 12px;
  font-size: 0.8rem;
  color: var(--primary-color);
  font-weight: 600;
  text-align: center;
}

/* Review Study Options */
.review-options {
  display: flex;
  flex-direction: column;
  gap: 1rem;
}

.review-info {
  background: rgba(var(--primary-color-rgb), 0.05);
  border: 1px solid rgba(var(--primary-color-rgb), 0.1);
  border-radius: 8px;
  padding: 1rem;
}

.review-description {
  color: var(--text-color);
  line-height: 1.5;
}

.review-description p {
  margin: 0 0 0.5rem 0;
  font-size: 0.9rem;
}

.review-details {
  margin-top: 1rem;
  padding-top: 1rem;
  border-top: 1px solid rgba(var(--primary-color-rgb), 0.1);
}

.review-breakdown {
  display: grid;
  grid-template-columns: repeat(auto-fit, minmax(150px, 1fr));
  gap: 0.5rem;
}

.breakdown-item {
  display: flex;
  justify-content: space-between;
  align-items: center;
  padding: 0.5rem;
  background: rgba(var(--primary-color-rgb), 0.05);
  border-radius: 6px;
  font-size: 0.85rem;
}

.breakdown-label {
  color: var(--text-color);
  font-weight: 500;
}

.breakdown-count {
  color: var(--primary-color);
  font-weight: 600;
  background: rgba(var(--primary-color-rgb), 0.1);
  padding: 2px 6px;
  border-radius: 4px;
  min-width: 20px;
  text-align: center;
}

#reviewModeOption .mode-card {
  position: relative;
}

#reviewModeOption.disabled .mode-card {
  opacity: 0.5;
  cursor: not-allowed;
}

#reviewModeOption.disabled input[type="radio"] {
  cursor: not-allowed;
}

/* Flashcard Container - Optimized for no scrolling */
.flashcard-container {
  background: var(--card-background);
  border: 1px solid var(--card-border-color);
  border-radius: 16px;
  padding: 25px;
  min-height: 350px;
  max-height: 80vh;
  display: flex;
  flex-direction: column;
  justify-content: space-between;
  align-items: center;
  text-align: center;
  box-shadow: var(--shadow-xl);
  overflow: hidden;
  transition: all 0.3s ease;
  position: relative;
}

/* Special layout for dictation mode to prevent grade button overflow */
.flashcard-container:has(.dictation-mode) {
  justify-content: flex-start;
  gap: 15px;
}

/* Fallback for browsers that don't support :has() */
.flashcard-container.dictation-layout {
  justify-content: flex-start;
  gap: 15px;
}

.flashcard-container::before {
  content: '';
  position: absolute;
  top: 0;
  left: 0;
  right: 0;
  height: 4px;
  background: var(--gradient-primary);
}

.card-header {
  width: 100%;
  margin-bottom: 20px;
}

.word-section {
  display: flex;
  align-items: center;
  justify-content: center;
  gap: 15px;
  margin-bottom: 10px;
}

.card-word {
  font-size: 2.2rem;
  font-weight: 800;
  color: var(--primary-color);
  margin: 0 0 10px 0;
  line-height: 1.1;
}

/* Clickable word link styling */
.word-link {
  color: #4f46e5;
  text-decoration: none;
  transition: all 0.3s ease;
  border-radius: 8px;
  padding: 4px 8px;
  display: inline-block;
  font-weight: inherit;
}

.word-link:hover {
  color: #3730a3;
  background: rgba(79, 70, 229, 0.1);
  text-decoration: underline;
  transform: translateY(-1px);
}

.word-link:active {
  transform: translateY(0);
}

.definition-item {
  font-size: 1.2rem;
  font-weight: 500;
  color: var(--card-text-main);
  margin: 10px 0;
  padding: 8px 0;
  line-height: 1.4;
}

.definition-item strong {
  color: var(--primary-color);
  font-weight: 600;
}

.definition-item.part-of-speech {
  font-size: 1.1rem;
  color: var(--primary-color);
  margin: 5px 0 15px 0;
  padding: 4px 0;
  font-style: italic;
  opacity: 0.9;
}

.part-of-speech-hint {
  font-size: 1.1rem;
  color: var(--primary-color);
  margin: 0 0 15px 0;
  padding: 8px 12px;
  text-align: center;
  background: rgba(79, 70, 229, 0.1);
  border-radius: 8px;
  border: 1px solid rgba(79, 70, 229, 0.2);
  font-style: italic;
  font-weight: 500;
}

.definition-item.vietnamese {
  color: #fbbf24;
  font-style: italic;
}

.audio-button {
  background: var(--gradient-success);
  color: white;
  border: none;
  width: 50px;
  height: 50px;
  border-radius: 50%;
  cursor: pointer;
  transition: all 0.3s ease;
  box-shadow: var(--shadow-md);
  display: flex;
  align-items: center;
  justify-content: center;
  font-size: 1.2rem;
}

.audio-button:hover {
  transform: scale(1.1);
  box-shadow: var(--shadow-lg);
}

.audio-button:active {
  transform: scale(0.95);
}

/* Favorite button styling */
.favorite-button {
  background: transparent;
  border: 2px solid var(--border-color);
  width: 50px;
  height: 50px;
  border-radius: 50%;
  cursor: pointer;
  transition: all 0.3s ease;
  display: flex;
  align-items: center;
  justify-content: center;
  font-size: 1.5rem;
  position: relative;
  overflow: hidden;
}

.favorite-button:hover {
  transform: scale(1.1);
  border-color: var(--primary-color);
  box-shadow: 0 4px 15px rgba(79, 70, 229, 0.3);
}

.favorite-button:active {
  transform: scale(0.95);
}

.favorite-button.favorited {
  border-color: #ef4444;
  background: rgba(239, 68, 68, 0.1);
}

.favorite-button.favorited:hover {
  border-color: #dc2626;
  background: rgba(239, 68, 68, 0.2);
  box-shadow: 0 4px 15px rgba(239, 68, 68, 0.3);
}

.favorite-icon {
  transition: all 0.3s ease;
}

.favorite-button:disabled {
  opacity: 0.6;
  cursor: not-allowed;
  transform: none;
}

.favorite-button:disabled:hover {
  transform: none;
  border-color: var(--border-color);
  box-shadow: none;
}

/* Blacklist button styling */
.blacklist-button {
  background: transparent;
  border: 2px solid var(--border-color);
  width: 50px;
  height: 50px;
  border-radius: 50%;
  cursor: pointer;
  transition: all 0.3s ease;
  display: flex;
  align-items: center;
  justify-content: center;
  font-size: 1.5rem;
  position: relative;
  overflow: hidden;
  margin-left: 10px;
}

.blacklist-button:hover {
  transform: scale(1.1);
  border-color: #ef4444;
  box-shadow: 0 4px 15px rgba(239, 68, 68, 0.3);
}

.blacklist-button:active {
  transform: scale(0.95);
}

.blacklist-button.blacklisted {
  border-color: #ef4444;
  background: rgba(239, 68, 68, 0.1);
}

.blacklist-button.blacklisted:hover {
  border-color: #dc2626;
  background: rgba(239, 68, 68, 0.2);
  box-shadow: 0 4px 15px rgba(239, 68, 68, 0.3);
}

.blacklist-icon {
  transition: all 0.3s ease;
}

.blacklist-button:disabled {
  opacity: 0.6;
  cursor: not-allowed;
  transform: none;
}

.blacklist-button:disabled:hover {
  transform: none;
  border-color: var(--border-color);
  box-shadow: none;
}

.card-phonetic {
  color: var(--card-text-muted);
  font-style: italic;
  font-size: 1rem;
  margin: 0 0 10px 0;
}

/* Card Image */
.card-image {
  max-width: 300px;
  max-height: 200px;
  border-radius: 12px;
  margin: 20px 0;
  box-shadow: var(--shadow-md);
  display: none;
}

.card-image.show {
  display: block;
}

/* Answer Section */
.answer-section {
  width: 100%;
  display: none;
}

.answer-section.active {
  display: block;
}

.card-definitions {
  color: #ffffff;
  white-space: pre-line;
  margin-bottom: 15px;
  font-size: 1.1rem;
  line-height: 1.5;
  display: none;
  text-align: center;
  padding: 15px 20px;
  background: rgba(79, 70, 229, 0.1);
  border-radius: 10px;
  border: 1px solid rgba(79, 70, 229, 0.2);
  font-weight: 500;
}

.card-definitions.show {
  display: block;
}

.options-area {
  margin: 15px 0;
  display: grid;
  grid-template-columns: 1fr 1fr;
  gap: 10px;
  align-items: center;
  justify-items: center;
  max-width: 450px;
  margin-left: auto;
  margin-right: auto;
}

/* Input mode specific layout - override grid for proper centering */
.options-area:has(.input-row), .options-area.input-mode {
  display: flex;
  flex-direction: column;
  align-items: center;
  justify-content: center;
  gap: 15px;
  min-height: 120px;
}

/* Dictation mode specific layout - optimized for grade button visibility */
.options-area.dictation-mode {
  display: flex;
  flex-direction: column;
  align-items: center;
  justify-content: center;
  gap: 15px;
  min-height: 160px;
  max-height: 180px;
}

.dictation-container {
  display: flex;
  flex-direction: column;
  align-items: center;
  justify-content: center;
  gap: 15px;
  width: 100%;
  max-width: 400px;
}

/* Input row for both dictation and regular input modes */
.dictation-input-row, .input-row {
  display: flex;
  align-items: center;
  justify-content: center;
  gap: 15px;
  width: 100%;
  max-width: 500px;
  margin: 0 auto;
  box-sizing: border-box;
}

/* Specific input row styling for regular input mode */
.input-row {
  padding: 10px 0;
  align-items: stretch; /* Ensure both elements have same height */
}

<<<<<<< HEAD
/* Dictation input row specific styles can be added here when needed */
=======
.dictation-input-row {
  /* Specific styles for dictation mode */
  flex-direction: row;
  gap: 12px;
}
>>>>>>> d3f81de4

.dictation-mode .type-input {
  min-width: 250px;
  max-width: 350px;
  text-align: center;
}

.dictation-mode .check-btn {
  min-width: 100px;
}

/* Input mode specific styling for consistent sizing and alignment */
.input-row .type-input {
  min-width: 250px;
  max-width: 350px;
  flex: 1;
  text-align: center;
  margin: 0;
  align-self: center;
}

.input-row .check-btn {
  min-width: 100px;
  flex-shrink: 0;
  margin: 0;
  align-self: center;
  height: fit-content;
}

/* Replay Audio Button for Dictation Mode */
.replay-audio-btn {
  background: linear-gradient(135deg, #10b981, #059669);
  color: white;
  border: none;
  padding: 12px 20px;
  border-radius: 8px;
  font-weight: 600;
  cursor: pointer;
  transition: all 0.3s ease;
  margin-bottom: 20px;
  display: flex;
  align-items: center;
  gap: 8px;
  box-shadow: 0 4px 6px -1px rgba(0, 0, 0, 0.1), 0 2px 4px -1px rgba(0, 0, 0, 0.06);
}

.replay-audio-btn:hover {
  transform: translateY(-2px);
  box-shadow: 0 10px 15px -3px rgba(0, 0, 0, 0.1), 0 4px 6px -2px rgba(0, 0, 0, 0.05);
}

.replay-audio-btn:active {
  transform: translateY(0);
}

.replay-audio-btn i {
  font-size: 1rem;
}

.option-btn {
  background: var(--primary-color);
  color: white;
  border: none;
  padding: 12px 20px;
  border-radius: 8px;
  font-weight: 600;
  cursor: pointer;
  transition: all 0.3s ease;
  width: 100%;
  min-width: 180px;
  max-width: 220px;
  box-shadow: var(--shadow-sm);
  text-align: center;
}

.option-btn:hover {
  background: var(--primary-color-dark);
  transform: translateY(-2px);
  box-shadow: var(--shadow-md);
}

.option-btn:disabled {
  opacity: 0.6;
  cursor: not-allowed;
  transform: none !important;
}

.type-input {
  padding: 12px 16px;
  border: 2px solid var(--card-border-color);
  border-radius: 8px;
  background: var(--card-background);
  color: var(--card-text-main);
  font-size: 1rem;
  width: 100%;
  max-width: 300px;
  transition: all 0.3s ease;
}

/* Override width for input elements inside input rows */
.input-row .type-input, .dictation-input-row .type-input {
  width: auto;
  flex: 1;
}

.type-input:focus {
  outline: none;
  border-color: var(--primary-color);
  box-shadow: 0 0 0 3px rgba(var(--primary-color-rgb), 0.1);
}

.check-btn {
  background: var(--primary-color);
  color: white;
  border: none;
  padding: 12px 24px;
  border-radius: 8px;
  font-weight: 600;
  cursor: pointer;
  transition: all 0.3s ease;
  margin-top: 10px;
}

/* Remove margin-top for check buttons inside input rows */
.input-row .check-btn, .dictation-input-row .check-btn {
  margin-top: 0;
}

.check-btn:hover {
  background: var(--primary-color-dark);
  transform: translateY(-1px);
}

.feedback-message {
  font-weight: 700;
  font-size: 1.2rem;
  margin: 20px 0;
  padding: 12px 20px;
  border-radius: 8px;
  display: none;
}

.feedback-message.success {
  background: rgba(16, 185, 129, 0.1);
  color: var(--success-color);
  border: 1px solid rgba(16, 185, 129, 0.2);
}

.feedback-message.error {
  background: rgba(239, 68, 68, 0.1);
  color: var(--error-color);
  border: 1px solid rgba(239, 68, 68, 0.2);
}

.feedback-message.show {
  display: block;
}



/* Grade Buttons - Compact layout */
.grade-buttons {
  display: none;
  grid-template-columns: repeat(2, 1fr);
  gap: 8px;
  margin-top: 15px;
  width: 100%;
  max-width: 350px;
}

/* Grade buttons in dictation mode - extra compact */
.dictation-layout .grade-buttons,
.flashcard-container:has(.dictation-mode) .grade-buttons {
  margin-top: 10px;
  gap: 6px;
  max-width: 320px;
}

.grade-buttons.show {
  display: grid !important;
}

/* Ensure grade buttons are never accidentally hidden */
#gradeButtons.grade-buttons.show {
  display: grid !important;
  visibility: visible !important;
}

.grade-btn {
  display: flex;
  flex-direction: column;
  align-items: center;
  gap: 4px;
  padding: 10px 6px;
  border: none;
  border-radius: 8px;
  font-weight: 600;
  cursor: pointer;
  transition: all 0.3s ease;
  color: white;
  box-shadow: var(--shadow-sm);
  font-size: 0.85rem;
}

.grade-btn:hover {
  transform: translateY(-2px);
  box-shadow: var(--shadow-md);
}

.grade-icon {
  font-size: 1.5rem;
}

.grade-again {
  background: var(--gradient-error);
}

.grade-hard {
  background: linear-gradient(135deg, #f59e0b, #d97706);
}

.grade-good {
  background: var(--gradient-success);
}

.grade-easy {
  background: linear-gradient(135deg, #3b82f6, #1d4ed8);
}

/* No Cards Message */
.no-cards-message {
  display: none;
  color: var(--card-text-muted);
  font-size: 1.2rem;
  font-style: italic;
  text-align: center;
  margin-top: 40px;
}

.no-cards-message.show {
  display: block;
}

/* Responsive Design */
@media (max-width: 768px) {
  .study-page {
    padding: 15px;
  }

  .study-title {
    font-size: 2rem;
  }

  /* Mobile Slider Adjustments */
  .mode-slider-container {
    gap: 10px;
  }

  .slider-nav {
    width: 40px;
    height: 40px;
    font-size: 1.2rem;
  }

  .mode-slide {
    padding: 0 5px;
  }

  .study-header-bar {
    flex-direction: column;
    gap: 15px;
    text-align: center;
  }

  .header-controls {
    flex-direction: column;
    gap: 10px;
  }

  .timer-display {
    justify-content: center;
    min-width: 70px;
    padding: 8px 12px;
    font-size: 0.85rem;
  }

  .audio-toggle {
    justify-content: center;
  }

  .toggle-label {
    font-size: 0.8rem;
  }

  .flashcard-container {
    padding: 25px;
    min-height: 350px;
  }

  .card-word {
    font-size: 2rem;
  }

  .word-section {
    flex-direction: column;
    gap: 10px;
  }

  .grade-buttons {
    grid-template-columns: 1fr 1fr;
    gap: 10px;
  }

  .options-area {
    grid-template-columns: 1fr;
    gap: 10px;
  }

  .options-area.dictation-mode {
    gap: 12px;
    min-height: 120px;
    max-height: 140px;
  }

  .dictation-input-row, .input-row {
    flex-direction: column;
    gap: 12px;
    max-width: 100%;
    padding: 15px 10px;
  }

  .input-row .type-input {
    min-width: 200px;
    max-width: 280px;
    width: auto;
    flex: 1;
    margin: 0;
  }

  .input-row .check-btn {
    min-width: 120px;
    width: auto;
    margin: 0;
    flex-shrink: 0;
  }

  .dictation-mode .type-input {
    min-width: 200px;
    max-width: 280px;
  }

  .replay-audio-btn {
    padding: 10px 16px;
    font-size: 0.9rem;
  }

  .option-btn {
    min-width: 150px;
    padding: 8px 14px;
    max-width: none;
    font-size: 0.9rem;
  }

  /* Mobile optimizations for no scrolling */
  .flashcard-container {
    padding: 15px;
    min-height: 300px;
    max-height: 85vh;
  }

  .card-word {
    font-size: 1.8rem;
    margin-bottom: 8px;
  }

  .card-definitions {
    font-size: 1rem;
    padding: 12px 15px;
    margin-bottom: 12px;
  }

  .grade-buttons {
    gap: 6px;
    margin-top: 12px;
    max-width: 320px;
  }

  /* Extra compact grade buttons for dictation mode on mobile */
  .dictation-layout .grade-buttons,
  .flashcard-container:has(.dictation-mode) .grade-buttons {
    margin-top: 8px;
    gap: 4px;
    max-width: 300px;
  }

  .grade-btn {
    padding: 8px 4px;
    font-size: 0.8rem;
    gap: 3px;
  }

  /* Smaller grade buttons in dictation mode on mobile */
  .dictation-layout .grade-btn,
  .flashcard-container:has(.dictation-mode) .grade-btn {
    padding: 6px 3px;
    font-size: 0.75rem;
    gap: 2px;
  }
}

@media (max-width: 480px) {
  .study-page {
    padding: 10px;
  }

  .study-title {
    font-size: 1.8rem;
  }

  .flashcard-container {
    padding: 20px;
    min-height: 300px;
  }

  .card-word {
    font-size: 1.8rem;
  }

  .grade-buttons {
    grid-template-columns: 1fr;
    gap: 8px;
  }

  .mode-card {
    padding: 15px;
  }

  .mode-icon {
    width: 50px;
    height: 50px;
    font-size: 1.5rem;
  }
}

/* Deck select */
.deck-select {
  width: 100%;
  max-height: 180px;
  padding: 10px;
  background: var(--card-background);
  color: var(--card-text-main);
  border: 1px solid var(--card-border-color);
  border-radius: 8px;
  overflow-y: auto;
  transition: border-color .15s ease, box-shadow .15s ease;
}
.deck-select:focus {
  outline: none;
  border-color: var(--primary-color);
  box-shadow: 0 0 0 2px rgba(99,102,241,0.4);
}

/* Primary button (Start / Back) */
.primary-btn {
  background: var(--primary-color);
  color: #fff;
  border: none;
  padding: 10px 24px;
  border-radius: 8px;
  font-weight: 600;
  cursor: pointer;
  transition: background .15s ease, transform .15s ease, box-shadow .15s ease;
}
.primary-btn:hover {
  background: var(--primary-color-dark);
  transform: translateY(-1px);
  box-shadow: 0 4px 10px rgba(0,0,0,0.2);
}

/* Next card button */
.next-card-btn {
  background: #4dc0b5 !important;
  color: #fff !important;
  padding: 10px 20px !important;
  border: none !important;
  border-radius: 6px !important;
  margin-top: 15px !important;
  cursor: pointer !important;
  font-weight: 600 !important;
  transition: all 0.2s ease !important;
  display: block !important;
  margin-left: auto !important;
  margin-right: auto !important;
}
.next-card-btn:hover {
  background: #3da89f !important;
  transform: translateY(-1px) !important;
  box-shadow: 0 4px 10px rgba(0,0,0,0.2) !important;
}

/* Hidden elements after answer submission - scoped to study area to avoid navigation conflicts */
.study-area .hidden,
.study-options-section .hidden,
.options-area .hidden,
.option-btn.hidden,
.input-row.hidden,
.dictation-input-row.hidden,
.check-btn.hidden,
.type-input.hidden {
  display: none !important;
}

/* Ensure Tailwind navigation classes work properly - override any conflicts */
nav .hidden.md\:block {
  display: none !important;
}

@media (min-width: 768px) {
  nav .hidden.md\:block {
    display: block !important;
  }
}

/* Specific rules for hidden input-row elements to override flex display */
.input-row.hidden,
.dictation-input-row.hidden {
  display: none !important;
  visibility: hidden !important;
}

.options-area.input-mode .input-row.hidden {
  display: none !important;
  visibility: hidden !important;
}

/* Hide child elements of hidden input rows */
.input-row.hidden .type-input,
.input-row.hidden .check-btn,
.dictation-input-row.hidden .type-input,
.dictation-input-row.hidden .check-btn {
  display: none !important;
  visibility: hidden !important;
}

/* Ultra-specific rules to override any conflicting styles */
.options-area .input-row.hidden,
.options-area.input-mode .input-row.hidden,
div.input-row.hidden {
  display: none !important;
  visibility: hidden !important;
  opacity: 0 !important;
  height: 0 !important;
  overflow: hidden !important;
  margin: 0 !important;
  padding: 0 !important;
}

/* Smooth transition for hiding elements */
.option-btn, .input-row, .dictation-input-row, .replay-audio-btn {
  transition: opacity 0.3s ease;
}

/* Ensure proper spacing when elements are hidden */
.options-area:has(.hidden), .options-area.input-mode:has(.hidden) {
  min-height: auto;
}

/* Additional centering support for input mode */
.options-area.input-mode {
  text-align: center;
  display: flex !important;
  flex-direction: column !important;
  align-items: center !important;
  justify-content: center !important;
}

.options-area.input-mode .input-row:not(.hidden) {
  margin: 0 auto;
  display: flex !important;
  align-items: center !important;
  justify-content: center !important;
}

/* Ensure input elements are properly aligned */
.input-row > * {
  vertical-align: middle;
  box-sizing: border-box;
}

/* Final override to ensure perfect alignment */
.options-area.input-mode .input-row .type-input,
.options-area.input-mode .input-row .check-btn {
  margin: 0 !important;
  padding-top: 12px !important;
  padding-bottom: 12px !important;
  height: auto !important;
  line-height: normal !important;
  vertical-align: middle !important;
}

/* Ensure both elements have the same height (only when not hidden) */
.input-row:not(.hidden) .type-input,
.input-row:not(.hidden) .check-btn {
  min-height: 44px;
  display: flex;
  align-items: center;
  justify-content: center;
}

/* Disabled button styles (kept for backward compatibility) */
.option-btn:disabled, .check-btn:disabled {
  opacity: 0.6;
  cursor: not-allowed;
  transform: none !important;
}
.option-btn:disabled:hover, .check-btn:disabled:hover {
  transform: none !important;
  box-shadow: none !important;
}

/* Extra small screens optimization for dictation mode */
@media (max-height: 600px) {
  .flashcard-container {
    max-height: 90vh;
    padding: 12px;
  }

  .options-area.dictation-mode {
    min-height: 100px;
    max-height: 120px;
    gap: 10px;
  }

  .dictation-container {
    gap: 10px;
  }

  .replay-audio-btn {
    padding: 8px 12px;
    font-size: 0.85rem;
  }

  .dictation-layout .grade-buttons,
  .flashcard-container:has(.dictation-mode) .grade-buttons {
    margin-top: 5px;
    gap: 3px;
    max-width: 280px;
  }

  .dictation-layout .grade-btn,
  .flashcard-container:has(.dictation-mode) .grade-btn {
    padding: 5px 2px;
    font-size: 0.7rem;
    gap: 1px;
  }
}

/* Recording Controls */
.recording-controls {
  display: flex;
  align-items: center;
  gap: 8px;
  margin-left: 8px;
}

.record-button,
.play-recording-button {
  background: var(--gradient-primary);
  border: none;
  border-radius: 50%;
  width: 40px;
  height: 40px;
  display: flex;
  align-items: center;
  justify-content: center;
  color: white;
  cursor: pointer;
  transition: all 0.3s ease;
  box-shadow: var(--shadow-md);
}

.record-button:hover,
.play-recording-button:hover {
  transform: translateY(-2px);
  box-shadow: var(--shadow-lg);
}

.record-button.recording {
  background: var(--gradient-error);
  animation: pulse 1.5s infinite;
}

@keyframes pulse {
  0% { box-shadow: 0 0 0 0 rgba(239, 68, 68, 0.7); }
  70% { box-shadow: 0 0 0 10px rgba(239, 68, 68, 0); }
  100% { box-shadow: 0 0 0 0 rgba(239, 68, 68, 0); }
}

/* Pronunciation Feedback */
.pronunciation-feedback {
  margin-top: 12px;
  padding: 12px 16px;
  border-radius: 12px;
  animation: slideIn 0.3s ease;
}

.pronunciation-feedback.feedback-excellent {
  background: linear-gradient(135deg, #10b981, #059669);
  color: white;
}

.pronunciation-feedback.feedback-good {
  background: linear-gradient(135deg, #3b82f6, #2563eb);
  color: white;
}

.pronunciation-feedback.feedback-okay {
  background: linear-gradient(135deg, #f59e0b, #d97706);
  color: white;
}

.pronunciation-feedback.feedback-poor {
  background: linear-gradient(135deg, #ef4444, #dc2626);
  color: white;
}

.feedback-content {
  display: flex;
  align-items: center;
  gap: 12px;
}

.feedback-icon {
  font-size: 1.5rem;
}

.feedback-text {
  flex: 1;
}

.feedback-message {
  font-weight: 600;
  margin-bottom: 4px;
}

.feedback-score {
  font-size: 0.9rem;
  opacity: 0.9;
}

@keyframes slideIn {
  from { opacity: 0; transform: translateY(-10px); }
  to { opacity: 1; transform: translateY(0); }
}

@keyframes slideInFromLeft {
  from {
    opacity: 0;
    transform: translateX(-100%) translateY(-50%);
  }
  to {
    opacity: 1;
    transform: translateX(0) translateY(-50%);
  }
}

.flashcard-correct {
  border-color: #10b981 !important; /* green-500 */
  box-shadow: 0 0 0 3px rgba(16, 185, 129, 0.2);
  transition: border-color 0.3s, box-shadow 0.3s;
}
.flashcard-incorrect {
  border-color: #ef4444 !important; /* red-500 */
  box-shadow: 0 0 0 3px rgba(239, 68, 68, 0.18);
  transition: border-color 0.3s, box-shadow 0.3s;
}

/* Enhanced Detailed Input Feedback - Better Contrast */
.detailed-input-feedback .feedback-header {
  display: flex;
  align-items: center;
  justify-content: space-between;
  margin-bottom: 24px;
  padding-bottom: 18px;
  border-bottom: 2px solid rgba(255, 255, 255, 0.15);
}

.detailed-input-feedback .feedback-icon {
  font-size: 1.6rem;
  margin-right: 12px;
  color: #f87171;
}

.detailed-input-feedback .feedback-title {
  font-size: 1.4rem;
  font-weight: 800;
  flex: 1;
  color: #f1f5f9;
  letter-spacing: -0.025em;
}

.detailed-input-feedback .close-feedback-btn {
  background: rgba(255, 255, 255, 0.1);
  border: 1px solid rgba(255, 255, 255, 0.2);
  color: #cbd5e1;
  width: 32px;
  height: 32px;
  border-radius: 50%;
  font-size: 1.2rem;
  cursor: pointer;
  display: flex;
  align-items: center;
  justify-content: center;
  transition: all 0.2s ease;
}

.detailed-input-feedback .close-feedback-btn:hover {
  background: rgba(255, 255, 255, 0.2);
  color: #f1f5f9;
  transform: scale(1.05);
}

.detailed-input-feedback .answer-section {
  margin-bottom: 24px;
}

.detailed-input-feedback .answer-row {
  margin-bottom: 16px;
}

.detailed-input-feedback .answer-label {
  display: block;
  font-size: 0.875rem;
  font-weight: 700;
  margin-bottom: 8px;
  color: #cbd5e1;
  text-transform: uppercase;
  letter-spacing: 0.05em;
}

.detailed-input-feedback .user-answer-box,
.detailed-input-feedback .expected-answer-box {
  display: block;
  padding: 16px 20px;
  border-radius: 12px;
  font-size: 1.125rem;
  font-weight: 600;
  font-family: 'SF Mono', 'Monaco', 'Inconsolata', 'Roboto Mono', 'Courier New', monospace;
  word-break: break-all;
  line-height: 1.5;
}

.detailed-input-feedback .user-answer-box {
  background: rgba(239, 68, 68, 0.15);
  border: 2px solid rgba(248, 113, 113, 0.4);
  color: #fca5a5;
}

.detailed-input-feedback .expected-answer-box {
  background: rgba(34, 197, 94, 0.15);
  border: 2px solid rgba(74, 222, 128, 0.4);
  color: #86efac;
}

.detailed-input-feedback .letter-comparison {
  margin-top: 24px;
  padding-top: 24px;
  border-top: 2px solid rgba(255, 255, 255, 0.15);
}

.detailed-input-feedback .comparison-label {
  display: block;
  font-size: 0.875rem;
  font-weight: 700;
  margin-bottom: 16px;
  color: #cbd5e1;
  text-transform: uppercase;
  letter-spacing: 0.05em;
}

.detailed-input-feedback .comparison-display {
  background: rgba(0, 0, 0, 0.3);
  border: 2px solid rgba(255, 255, 255, 0.1);
  padding: 20px;
  border-radius: 12px;
  font-family: 'SF Mono', 'Monaco', 'Inconsolata', 'Roboto Mono', 'Courier New', monospace;
  font-size: 1.25rem;
  line-height: 2;
  word-break: break-all;
  margin-bottom: 16px;
}

.detailed-input-feedback .char-comparison {
  display: inline-block;
  padding: 6px 10px;
  margin: 3px 2px;
  border-radius: 8px;
  font-weight: 700;
  min-width: 24px;
  text-align: center;
  cursor: help;
  transition: all 0.2s ease;
  border: 2px solid transparent;
}

.detailed-input-feedback .char-comparison:hover {
  transform: scale(1.1);
  box-shadow: 0 4px 12px rgba(0, 0, 0, 0.15);
}

.detailed-input-feedback .char-correct {
  background: rgba(34, 197, 94, 0.2);
  color: #86efac;
  border-color: rgba(74, 222, 128, 0.4);
}

.detailed-input-feedback .char-wrong {
  background: rgba(239, 68, 68, 0.2);
  color: #fca5a5;
  border-color: rgba(248, 113, 113, 0.4);
}

.detailed-input-feedback .char-missing {
  background: rgba(245, 158, 11, 0.2);
  color: #fcd34d;
  border-color: rgba(251, 191, 36, 0.4);
  text-decoration: underline;
  text-decoration-color: #fbbf24;
}

.detailed-input-feedback .char-extra {
  background: rgba(168, 85, 247, 0.2);
  color: #c4b5fd;
  border-color: rgba(196, 181, 253, 0.4);
  text-decoration: line-through;
  text-decoration-color: #a78bfa;
}

.detailed-input-feedback .comparison-legend {
  display: flex;
  flex-wrap: wrap;
  gap: 16px;
  font-size: 0.875rem;
  font-weight: 600;
}

.detailed-input-feedback .legend-item {
  display: flex;
  align-items: center;
  gap: 6px;
  padding: 4px 8px;
  border-radius: 6px;
  background: rgba(255, 255, 255, 0.05);
  border: 1px solid rgba(255, 255, 255, 0.1);
}

.detailed-input-feedback .legend-correct {
  color: #86efac;
}

.detailed-input-feedback .legend-incorrect {
  color: #fca5a5;
}

.detailed-input-feedback .legend-missing {
  color: #fcd34d;
}

.detailed-input-feedback .legend-extra {
  color: #c4b5fd;
}

.detailed-input-feedback .feedback-footer {
  margin-top: 24px;
  padding-top: 18px;
  border-top: 2px solid rgba(255, 255, 255, 0.15);
  text-align: center;
  color: #94a3b8;
  font-size: 0.875rem;
  font-weight: 500;
}

/* Detailed Feedback Area Styles - Redesigned Inline Version */
.detailed-feedback-area {
  margin-top: 16px;
  padding: 16px;
  background: linear-gradient(145deg, #ef4444, #dc2626);
  border-radius: 12px;
  border: 1px solid rgba(255, 255, 255, 0.2);
  color: #ffffff;
  box-shadow: 0 4px 12px rgba(239, 68, 68, 0.3);
}

.detailed-feedback-content {
  display: flex;
  flex-direction: column;
  gap: 12px;
}

.detailed-feedback-header {
  display: flex;
  align-items: center;
  gap: 8px;
  font-weight: 600;
  font-size: 16px;
  margin-bottom: 8px;
}

.detailed-feedback-icon {
  font-size: 20px;
  filter: drop-shadow(0 1px 2px rgba(0, 0, 0, 0.3));
}

.detailed-answer-comparison {
  display: flex;
  flex-direction: column;
  gap: 12px;
}

.detailed-answer-section {
  display: grid;
  grid-template-columns: 1fr 1fr;
  gap: 12px;
}

.detailed-answer-box {
  background: rgba(255, 255, 255, 0.15);
  border-radius: 8px;
  padding: 12px;
  backdrop-filter: blur(10px);
  border: 1px solid rgba(255, 255, 255, 0.2);
}

.detailed-answer-label {
  font-size: 11px;
  font-weight: 600;
  text-transform: uppercase;
  letter-spacing: 0.5px;
  opacity: 0.9;
  margin-bottom: 6px;
  display: block;
}

.detailed-user-answer,
.detailed-expected-answer {
  font-family: 'SF Mono', 'Monaco', 'Cascadia Code', 'Roboto Mono', monospace;
  font-size: 15px;
  font-weight: 600;
  line-height: 1.4;
  word-break: break-word;
  color: #ffffff;
}

.detailed-user-answer {
  color: #fecaca;
}

.detailed-expected-answer {
  color: #bbf7d0;
}

.detailed-letter-comparison {
  background: rgba(255, 255, 255, 0.1);
  border-radius: 8px;
  padding: 12px;
  border: 1px solid rgba(255, 255, 255, 0.15);
}

.detailed-comparison-label {
  font-size: 11px;
  font-weight: 600;
  text-transform: uppercase;
  letter-spacing: 0.5px;
  opacity: 0.9;
  margin-bottom: 8px;
  display: block;
}

.detailed-comparison-display {
  font-family: 'SF Mono', 'Monaco', 'Cascadia Code', 'Roboto Mono', monospace;
  font-size: 16px;
  font-weight: 700;
  display: flex;
  flex-wrap: wrap;
  gap: 2px;
  line-height: 1.2;
}

.detailed-char-comparison {
  padding: 6px 8px;
  border-radius: 6px;
  font-weight: 700;
  min-width: 20px;
  text-align: center;
  display: inline-flex;
  align-items: center;
  justify-content: center;
  border: 1px solid transparent;
  transition: all 0.2s ease;
}

.detailed-char-correct {
  background: linear-gradient(145deg, #10b981, #059669);
  color: #ffffff;
  border-color: rgba(255, 255, 255, 0.3);
  box-shadow: 0 2px 4px rgba(16, 185, 129, 0.3);
}

.detailed-char-wrong {
  background: linear-gradient(145deg, #f59e0b, #d97706);
  color: #ffffff;
  border-color: rgba(255, 255, 255, 0.3);
  box-shadow: 0 2px 4px rgba(245, 158, 11, 0.3);
  position: relative;
}

.detailed-char-wrong::after {
  content: '';
  position: absolute;
  top: 50%;
  left: 10%;
  right: 10%;
  height: 2px;
  background: #ffffff;
  transform: translateY(-50%);
}

.detailed-char-missing {
  background: linear-gradient(145deg, #8b5cf6, #7c3aed);
  color: #ffffff;
  border-color: rgba(255, 255, 255, 0.3);
  box-shadow: 0 2px 4px rgba(139, 92, 246, 0.3);
  border-style: dashed;
  border-width: 2px;
}

.detailed-char-extra {
  background: linear-gradient(145deg, #6b7280, #4b5563);
  color: #ffffff;
  border-color: rgba(255, 255, 255, 0.3);
  box-shadow: 0 2px 4px rgba(107, 114, 128, 0.3);
  opacity: 0.8;
  text-decoration: line-through;
}

.detailed-comparison-legend {
  margin-top: 12px;
  display: grid;
  grid-template-columns: repeat(auto-fit, minmax(80px, 1fr));
  gap: 8px;
  font-size: 11px;
  font-weight: 500;
}

.detailed-legend-item {
  display: flex;
  align-items: center;
  gap: 6px;
  padding: 4px 8px;
  background: rgba(255, 255, 255, 0.1);
  border-radius: 6px;
  border: 1px solid rgba(255, 255, 255, 0.15);
}

.detailed-legend-correct::before {
  content: '●';
  color: #10b981;
  font-weight: bold;
}

.detailed-legend-incorrect::before {
  content: '●';
  color: #f59e0b;
  font-weight: bold;
}

.detailed-legend-missing::before {
  content: '●';
  color: #8b5cf6;
  font-weight: bold;
}

.detailed-legend-extra::before {
  content: '●';
  color: #6b7280;
  font-weight: bold;
}

.detailed-feedback-footer {
  margin-top: 8px;
  font-size: 11px;
  opacity: 0.8;
  text-align: center;
  font-style: italic;
  padding: 8px;
  background: rgba(255, 255, 255, 0.1);
  border-radius: 6px;
  border: 1px solid rgba(255, 255, 255, 0.15);
}

/* Animation for inline feedback */
@keyframes slideDownFade {
  from {
    opacity: 0;
    transform: translateY(-15px) scale(0.95);
    max-height: 0;
  }
  to {
    opacity: 1;
    transform: translateY(0) scale(1);
    max-height: 500px;
  }
}

.detailed-feedback-area.show {
  animation: slideDownFade 0.5s cubic-bezier(0.34, 1.56, 0.64, 1) forwards;
}

/* Responsive design for detailed feedback */
@media (max-width: 768px) {
  .detailed-answer-section {
    grid-template-columns: 1fr;
    gap: 8px;
  }
  
  .detailed-comparison-legend {
    grid-template-columns: repeat(2, 1fr);
  }
  
  .detailed-char-comparison {
    min-width: 18px;
    padding: 4px 6px;
    font-size: 14px;
  }
}

/* CEFR Filter Styles */
.cefr-filter-section {
  margin: 20px 0;
  padding: 20px;
  background: linear-gradient(145deg, #2d3748, #1a202c);
  border-radius: 12px;
  border: 1px solid rgba(255, 255, 255, 0.1);
}

.filter-label {
  display: block;
  color: #e2e8f0;
  font-weight: 600;
  font-size: 14px;
  margin-bottom: 16px;
  text-transform: uppercase;
  letter-spacing: 0.5px;
}

.cefr-filter-options {
  display: flex;
  flex-direction: column;
  gap: 16px;
}

.filter-mode-toggle {
  display: flex;
  gap: 12px;
  margin-bottom: 8px;
}

.toggle-option {
  display: flex;
  align-items: center;
  gap: 8px;
  cursor: pointer;
  padding: 8px 16px;
  border-radius: 8px;
  background: rgba(255, 255, 255, 0.05);
  border: 1px solid rgba(255, 255, 255, 0.1);
  transition: all 0.2s ease;
}

.toggle-option:hover {
  background: rgba(255, 255, 255, 0.1);
  transform: translateY(-1px);
}

.toggle-option input[type="radio"] {
  accent-color: #6366f1;
}

.toggle-option input[type="radio"]:checked + .toggle-text {
  color: #6366f1;
  font-weight: 600;
}

.toggle-text {
  color: #cbd5e1;
  font-size: 14px;
  font-weight: 500;
}

.cefr-levels-grid {
  display: grid;
  grid-template-columns: repeat(auto-fit, minmax(200px, 1fr));
  gap: 12px;
  margin-top: 16px;
}

.cefr-level-option {
  display: flex;
  align-items: center;
  gap: 12px;
  padding: 12px 16px;
  background: rgba(255, 255, 255, 0.05);
  border: 2px solid rgba(255, 255, 255, 0.1);
  border-radius: 10px;
  cursor: pointer;
  transition: all 0.3s ease;
  position: relative;
  overflow: hidden;
}

.cefr-level-option::before {
  content: '';
  position: absolute;
  top: 0;
  left: -100%;
  width: 100%;
  height: 100%;
  background: linear-gradient(90deg, transparent, rgba(255, 255, 255, 0.1), transparent);
  transition: left 0.5s ease;
}

.cefr-level-option:hover {
  transform: translateY(-2px);
  box-shadow: 0 4px 12px rgba(0, 0, 0, 0.3);
  border-color: rgba(255, 255, 255, 0.2);
}

.cefr-level-option:hover::before {
  left: 100%;
}

.cefr-level-option input[type="checkbox"] {
  width: 18px;
  height: 18px;
  accent-color: #6366f1;
}

.cefr-level-option input[type="checkbox"]:checked ~ .cefr-badge {
  transform: scale(1.1);
  box-shadow: 0 0 20px rgba(99, 102, 241, 0.5);
}

.cefr-level-option input[type="checkbox"]:checked {
  transform: scale(1.2);
}

.cefr-badge {
  display: inline-flex;
  align-items: center;
  justify-content: center;
  width: 40px;
  height: 24px;
  border-radius: 12px;
  font-weight: 700;
  font-size: 12px;
  color: white;
  text-shadow: 0 1px 2px rgba(0, 0, 0, 0.3);
  transition: all 0.3s ease;
  border: 1px solid rgba(255, 255, 255, 0.2);
}

.cefr-a1 {
  background: linear-gradient(135deg, #22c55e, #16a34a);
}

.cefr-a2 {
  background: linear-gradient(135deg, #84cc16, #65a30d);
}

.cefr-b1 {
  background: linear-gradient(135deg, #eab308, #ca8a04);
}

.cefr-b2 {
  background: linear-gradient(135deg, #f97316, #ea580c);
}

.cefr-c1 {
  background: linear-gradient(135deg, #ef4444, #dc2626);
}

.cefr-c2 {
  background: linear-gradient(135deg, #8b5cf6, #7c3aed);
}

.level-description {
  color: #94a3b8;
  font-size: 13px;
  font-weight: 500;
  flex: 1;
}

.cefr-quick-filters {
  display: flex;
  flex-wrap: wrap;
  gap: 8px;
  margin-top: 12px;
  padding-top: 12px;
  border-top: 1px solid rgba(255, 255, 255, 0.1);
}

.quick-filter-btn {
  padding: 8px 16px;
  background: linear-gradient(135deg, #4f46e5, #6366f1);
  color: white;
  border: none;
  border-radius: 8px;
  font-size: 12px;
  font-weight: 600;
  cursor: pointer;
  transition: all 0.2s ease;
  text-transform: uppercase;
  letter-spacing: 0.5px;
}

.quick-filter-btn:hover {
  transform: translateY(-1px);
  box-shadow: 0 4px 12px rgba(79, 70, 229, 0.4);
}

.quick-filter-btn.clear-all {
  background: linear-gradient(135deg, #6b7280, #4b5563);
}

.quick-filter-btn.clear-all:hover {
  box-shadow: 0 4px 12px rgba(107, 114, 128, 0.4);
}

/* Animation for showing/hiding filter options */
.cefr-levels-grid,
.cefr-quick-filters {
  transition: all 0.3s ease;
  opacity: 1;
  transform: translateY(0);
}

.cefr-levels-grid[style*="display: none"],
.cefr-quick-filters[style*="display: none"] {
  opacity: 0;
  transform: translateY(-10px);
}

/* Responsive design for CEFR filters */
@media (max-width: 768px) {
  .cefr-levels-grid {
    grid-template-columns: 1fr;
  }
  
  .filter-mode-toggle {
    flex-direction: column;
    gap: 8px;
  }
  
  .cefr-quick-filters {
    justify-content: center;
  }
  
  .quick-filter-btn {
    flex: 1;
    min-width: 120px;
  }
}

@media (max-width: 480px) {
  .cefr-level-option {
    padding: 10px 12px;
    gap: 8px;
  }
  
  .cefr-badge {
    width: 35px;
    height: 22px;
    font-size: 11px;
  }
  
  .level-description {
    font-size: 12px;
  }
  
  .quick-filter-btn {
    padding: 6px 12px;
    font-size: 11px;
  }
}<|MERGE_RESOLUTION|>--- conflicted
+++ resolved
@@ -702,12 +702,6 @@
   min-height: 88px;
 }
 
-/* Ensure larger, consistent card size in the deck selection modal */
-.deck-modal .deck-grid .deck-card {
-  min-height: 80px !important;
-  padding: 20px !important;
-}
-
 .deck-card:hover {
   border-color: var(--primary-color);
   transform: translateY(-2px);
@@ -734,14 +728,6 @@
 
 .deck-card-content {
   position: relative;
-}
-
-/* Make content fill card height for better vertical spacing */
-.deck-modal .deck-grid .deck-card-content {
-  min-height: 100%;
-  display: flex;
-  flex-direction: column;
-  justify-content: space-between;
 }
 
 .deck-header {
@@ -1808,15 +1794,11 @@
   align-items: stretch; /* Ensure both elements have same height */
 }
 
-<<<<<<< HEAD
-/* Dictation input row specific styles can be added here when needed */
-=======
 .dictation-input-row {
   /* Specific styles for dictation mode */
   flex-direction: row;
   gap: 12px;
 }
->>>>>>> d3f81de4
 
 .dictation-mode .type-input {
   min-width: 250px;
